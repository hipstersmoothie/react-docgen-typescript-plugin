/* eslint-disable max-classes-per-file */
import * as webpack from "webpack";

// eslint-disable-next-line
// @ts-ignore: What's the right way to refer to this one?
import makeSerializable from "webpack/lib/util/makeSerializable.js";

// eslint-disable-next-line
// @ts-ignore: What's the right way to refer to this one?
import NullDependency from "webpack/lib/dependencies/NullDependency.js";

// This won't be needed when only webpack 5+ can be supported. Patching for now.
type Context = { write: (a: string) => void; read: () => string };

class DocGenDependency extends NullDependency {
  public codeBlock: string;

  constructor(codeBlock: string) {
    super();

    this.codeBlock = codeBlock;
  }

<<<<<<< HEAD
=======
  get type(): string {
    return "docgen";
  }

>>>>>>> 4f4551af
  getModuleEvaluationSideEffectsState(): boolean {
    return false;
  }

  updateHash: webpack.dependencies.NullDependency["updateHash"] = (hash) => {
    hash.update(this.codeBlock);
  };

  serialize(context: Context): void {
    const { write } = context;
    write(this.codeBlock);
  }

  deserialize(context: Context): void {
    const { read } = context;
    this.codeBlock = read();
  }
}

makeSerializable(
  DocGenDependency,
  "react-docgen-typescript-plugin/dist/dependency"
);

type NullDependencyTemplateType = InstanceType<
  typeof webpack.dependencies.NullDependency.Template
>;
class DocGenTemplate extends NullDependency.Template
  implements NullDependencyTemplateType {
  // eslint-disable-next-line
  // @ts-ignore: Webpack 4 type
  apply: NullDependencyTemplateType["apply"] = (
    dependency: DocGenDependency,
    source
  ) => {
    if (dependency.codeBlock) {
      // Insert to the end
      source.insert(Infinity, dependency.codeBlock);
    }
  };
}

// eslint-disable-next-line
<<<<<<< HEAD
=======
// @ts-ignore TODO: How to type this correctly?
>>>>>>> 4f4551af
// @ts-expect-error TODO: How to type this correctly?
DocGenDependency.Template = DocGenTemplate;

// Default imports are tricky with CommonJS
// eslint-disable-next-line
export { DocGenDependency };<|MERGE_RESOLUTION|>--- conflicted
+++ resolved
@@ -21,13 +21,10 @@
     this.codeBlock = codeBlock;
   }
 
-<<<<<<< HEAD
-=======
   get type(): string {
     return "docgen";
   }
 
->>>>>>> 4f4551af
   getModuleEvaluationSideEffectsState(): boolean {
     return false;
   }
@@ -71,10 +68,6 @@
 }
 
 // eslint-disable-next-line
-<<<<<<< HEAD
-=======
-// @ts-ignore TODO: How to type this correctly?
->>>>>>> 4f4551af
 // @ts-expect-error TODO: How to type this correctly?
 DocGenDependency.Template = DocGenTemplate;
 
